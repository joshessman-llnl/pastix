/**
 * solver.c -- SolverMatrix description.
 *
 *  PaStiX is a software package provided by Inria Bordeaux - Sud-Ouest,
 *  LaBRI, University of Bordeaux 1 and IPB.
 *
 * @version 1.0.0
 * @author Mathieu Faverge
 * @author Pierre Ramet
 * @author Xavier Lacoste
 * @date 2011-11-11
 *
 **/

#include "common.h"
#include "solver.h"

void
solverInit(SolverMatrix *solvmtx)
{
    memset(solvmtx, 0, sizeof (SolverMatrix));
    return;
}

void
solverExit(SolverMatrix *solvmtx)
{
    pastix_int_t i;

    coeftabExit( solvmtx );

<<<<<<< HEAD
    /** Free arrays of solvmtx **/
    if(solvmtx->cblktab)
    {
        for (i = 0; i < solvmtx->cblknbr; i++)
        {
            if (solvmtx->cblktab[i].lcoeftab)
                memFree_null(solvmtx->cblktab[i].lcoeftab);

            if (solvmtx->cblktab[i].ucoeftab)
                memFree_null(solvmtx->cblktab[i].ucoeftab);

            if (! (solvmtx->cblktab[i].cblktype & CBLK_DENSE)) {
                SolverBlok *blok  = solvmtx->cblktab[i].fblokptr;
                SolverBlok *lblok = solvmtx->cblktab[i+1].fblokptr;

                for (; blok<lblok; blok++) {
                    core_zlrfree(blok->LRblock);
                    core_zlrfree(blok->LRblock+1);
                }
                free(solvmtx->cblktab[i].fblokptr->LRblock);
            }
        }
=======
    /* Free arrays of solvmtx */
    if(solvmtx->cblktab) {
>>>>>>> b8ab9759
        memFree_null(solvmtx->cblktab);
    }
    if(solvmtx->bloktab) {
        memFree_null(solvmtx->bloktab);
    }
    if(solvmtx->browtab) {
        memFree_null(solvmtx->browtab);
    }
    if(solvmtx->ftgttab) {
        memFree_null(solvmtx->ftgttab);
    }
    if(solvmtx->tasktab) {
        memFree_null(solvmtx->tasktab);
    }
    if(solvmtx->indtab) {
        memFree_null(solvmtx->indtab);
    }
    memFree_null(solvmtx->ttsknbr);
    for (i=0;i<solvmtx->bublnbr;i++)
    {
        if (solvmtx->ttsktab[i] != NULL) {
            memFree_null(solvmtx->ttsktab[i]);
        }
    }
    memFree_null(solvmtx->ttsktab);
    memFree_null(solvmtx->proc2clust);


    /*memFree_null(solvmtx);*/
#if defined(PASTIX_WITH_STARPU)
    memFree_null(solvmtx->hcblktab);
    memFree_null(solvmtx->hbloktab);
    memFree_null(solvmtx->gcblk2halo);
    if (pastix_starpu_with_fanin() == API_YES) {
        pastix_int_t clustnum;
        for (clustnum = 0; clustnum < solvmtx->clustnbr; clustnum++) {
            if (solvmtx->fcblknbr[clustnum] > 0) {
                memFree_null(solvmtx->fcblktab[clustnum]);
                memFree_null(solvmtx->fbloktab[clustnum]);
            }
        }
        memFree_null(solvmtx->fcblknbr);
        memFree_null(solvmtx->fcblktab);
        memFree_null(solvmtx->fbloktab);
    }
#endif

    /* /\* Pour l'instant uniquement si on est en 1d *\/ */
    /* if (solvmtx->updovct.cblktab) { */
    /*     for (i=0; i<solvmtx->cblknbr; i++) */
    /*     { */
    /*         if (solvmtx->updovct.cblktab[i].browcblktab) */
    /*             memFree_null(solvmtx->updovct.cblktab[i].browcblktab); */
    /*         if (solvmtx->updovct.cblktab[i].browproctab) */
    /*             memFree_null(solvmtx->updovct.cblktab[i].browproctab); */
    /*     } */
    /* } */
    /* memFree_null(solvmtx->updovct.lblk2gcblk); */
    /* memFree_null(solvmtx->updovct.listblok); */
    /* memFree_null(solvmtx->updovct.listcblk); */
    /* memFree_null(solvmtx->updovct.gcblk2list); */
    /* memFree_null(solvmtx->updovct.loc2glob); */
    /* memFree_null(solvmtx->updovct.cblktab); */
    /* memFree_null(solvmtx->updovct.listptr); */
}

/**
 *  Function: sizeofsolver
 *
 *  Computes the size in memory of the SolverMatrix.
 *
 *  Parameters:
 *    solvptr - address of the SolverMatrix
 *
 *  Returns:
 *    SolverMatrix size.
 */
pastix_int_t
sizeofsolver(const SolverMatrix *solvptr,
                   pastix_int_t *iparm )
{
  pastix_int_t result=sizeof(SolverMatrix);
  pastix_int_t iter;
  (void)iparm;

  /* cblk and blocks arrays */
  result += solvptr->cblknbr*sizeof(SolverCblk);
  result += solvptr->bloknbr*sizeof(SolverBlok);

  /* fanin target */
  result += solvptr->ftgtnbr*sizeof(FanInTarget);
  result += solvptr->indnbr *sizeof(pastix_int_t);

  /* TODO: Check that it is not bubbletree + bubblnbr * bubblenode */
  result += solvptr->bublnbr*sizeof(BubbleTree);

  /* task */
  result += solvptr->tasknbr*sizeof(Task);

  /* ttsktab */
  result += solvptr->thrdnbr*sizeof(pastix_int_t);
  result += solvptr->thrdnbr*sizeof(pastix_int_t*);
  for (iter=0; iter<solvptr->thrdnbr; iter++)
    {
      result += solvptr->ttsknbr[iter]*sizeof(pastix_int_t);
    }

  /* proc2clust */
  result += solvptr->procnbr*sizeof(pastix_int_t);

  /* UpDownVector */
  /* TODO: 2D    */
  /* if (iparm[IPARM_DISTRIBUTION_LEVEL] == 0) */
  /*   { */
  /*     /\* UpDownCblk *\/ */
  /*     result += solvptr->cblknbr      *sizeof(UpDownCblk); */
  /*     for (iter=0; iter<solvptr->cblknbr; iter++) */
  /*       { */
  /*         /\* browproctab / browcblktab *\/ */
  /*         result += 2*solvptr->updovct.cblktab[iter].browprocnbr*sizeof(pastix_int_t); */
  /*       } */
  /*     /\* gcblk2list *\/ */
  /*     result += solvptr->updovct.gcblk2listnbr*sizeof(pastix_int_t); */
  /*     /\* listptr *\/ */
  /*     result += solvptr->updovct.listptrnbr   *sizeof(pastix_int_t); */
  /*     /\* listcblk / listblok *\/ */
  /*     result += 2*solvptr->updovct.listnbr    *sizeof(pastix_int_t); */
  /*     /\* loc2glob *\/ */
  /*     result += solvptr->updovct.loc2globnbr  *sizeof(pastix_int_t); */
  /*     /\* lblk2gcblk *\/ */
  /*     result += solvptr->bloknbr              *sizeof(pastix_int_t); */
  /*   } */

  return result;
}<|MERGE_RESOLUTION|>--- conflicted
+++ resolved
@@ -29,33 +29,8 @@
 
     coeftabExit( solvmtx );
 
-<<<<<<< HEAD
-    /** Free arrays of solvmtx **/
-    if(solvmtx->cblktab)
-    {
-        for (i = 0; i < solvmtx->cblknbr; i++)
-        {
-            if (solvmtx->cblktab[i].lcoeftab)
-                memFree_null(solvmtx->cblktab[i].lcoeftab);
-
-            if (solvmtx->cblktab[i].ucoeftab)
-                memFree_null(solvmtx->cblktab[i].ucoeftab);
-
-            if (! (solvmtx->cblktab[i].cblktype & CBLK_DENSE)) {
-                SolverBlok *blok  = solvmtx->cblktab[i].fblokptr;
-                SolverBlok *lblok = solvmtx->cblktab[i+1].fblokptr;
-
-                for (; blok<lblok; blok++) {
-                    core_zlrfree(blok->LRblock);
-                    core_zlrfree(blok->LRblock+1);
-                }
-                free(solvmtx->cblktab[i].fblokptr->LRblock);
-            }
-        }
-=======
     /* Free arrays of solvmtx */
     if(solvmtx->cblktab) {
->>>>>>> b8ab9759
         memFree_null(solvmtx->cblktab);
     }
     if(solvmtx->bloktab) {
