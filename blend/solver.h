/**
 * @file solver.h
 *
 *  PaStiX is a software package provided by Inria Bordeaux - Sud-Ouest,
 *  LaBRI, University of Bordeaux 1 and IPB.
 *
 * @version 1.0.0
 * @author David Goudin
 * @author Pascal Henon
 * @author Francois Pellegrini
 * @author Pierre Ramet
 * @author Mathieu Faverge
 * @author Xavier Lacoste
 * @date 2011-11-11
 *
 **/
#ifndef _SOLVER_H_
#define _SOLVER_H_


#if defined(PASTIX_WITH_HODLR)
#include "cHODLR_Matrix.h"
#endif /* defined(PASTIX_WITH_HODLR) */


#include "ftgt.h"
#ifndef SOLVER_TASKS_TYPES
#define SOLVER_TASKS_TYPES
/*
 **  The type and structure definitions.
 */
#define COMP_1D                     0
#define DIAG                        1
#define E1                          2
#define E2                          3
#define DRUNK                       4
#endif /* SOLVER_TASKS_TYPES */

typedef struct Task_ {
    pastix_int_t          taskid;  /*+ COMP_1D DIAG E1 E2                                     +*/
    pastix_int_t          prionum; /*+ Priority value for the factorization                   +*/
    pastix_int_t          cblknum; /*+ Attached column block                                  +*/
    pastix_int_t          bloknum; /*+ Attached block                                         +*/
    pastix_int_t volatile ftgtcnt; /*+ Number of fan-in targets                               +*/
    pastix_int_t volatile ctrbcnt; /*+ Total number of contributions                          +*/
    pastix_int_t          indnum;  /*+ For E2 (COMP_1D), index of ftgt (>0) else if local = -taskdest
                                    For DIAG and E1 , index of btag (>0) if there is a
                                    local one it must be the first of the chain of local E1   +*/
#if (defined PASTIX_DYNSCHED) || (defined TRACE_SOPALIN)
    pastix_int_t          threadid; /*+ Index of the bubble which contains the task +*/
#endif
#ifdef TRACE_SOPALIN
    pastix_int_t          fcandnum; /*+ First thread candidate                      +*/
    pastix_int_t          lcandnum; /*+ Last thread candidate                       +*/
    pastix_int_t          id;     /*+ Global cblknum of the attached column block +*/
#endif
} Task;


/*+ Solver block structure. +*/

typedef struct SolverBlok_ {
    pastix_int_t frownum;  /*< First row index            */
    pastix_int_t lrownum;  /*< Last row index (inclusive) */
    pastix_int_t lcblknm;  /*< Local column block         */
    pastix_int_t fcblknm;  /*< Facing column block        */
    pastix_int_t coefind;  /*< Index in coeftab           */
    pastix_int_t browind;  /*< Index in browtab           */

    /* LR format: A = U_A V_A^T */
#if defined(PASTIX_WITH_LR)
    pastix_int_t  fullform; /*< Defines if the blok is full or LR */
    pastix_int_t *coefU;    /*< U coefficients */
    pastix_int_t *coefV;    /*< V coefficients */
#endif /* defined(PASTIX_WITH_LR) */

    /* LR structures */
    void        *coefU_u_LR;
    void        *coefU_v_LR;
    void        *coefL_u_LR;
    void        *coefL_v_LR;
    pastix_int_t rankU;
    pastix_int_t rankL;

    pastix_int_t Lsurface;
    pastix_int_t Lxmin;
    pastix_int_t Lxmax;
    pastix_int_t Lymin;
    pastix_int_t Lymax;
    pastix_int_t Lupdates;

    pastix_int_t Usurface;
    pastix_int_t Uxmin;
    pastix_int_t Uxmax;
    pastix_int_t Uymin;
    pastix_int_t Uymax;
    pastix_int_t Uupdates;

} SolverBlok;

/*+ Solver column block structure. +*/

typedef struct SolverCblk_  {
<<<<<<< HEAD
    pastix_int_t  fcolnum;  /*< First column index                     */
    pastix_int_t  lcolnum;  /*< Last column index (inclusive)          */
    SolverBlok   *fblokptr; /*< First block in column (diagonal)       */
    pastix_int_t  stride;   /*< Column block stride                    */
    pastix_int_t  lcolidx;  /*< Local first column index to the location in the rhs vector    */
    pastix_int_t  brownum;  /*< First block in row facing the diagonal block in browtab, 0-based */
    pastix_int_t  gcblknum; /*< Global column block index              */
    void         *lcoeftab; /*< Coefficients access vector             */
    void         *dcoeftab; /*< Coefficients access vector             */
    void         *ucoeftab; /*< Coefficients access vector             */
=======
    pastix_atomic_lock_t lock;     /*< Lock to protect computation on the cblk */
    volatile int32_t     ctrbcnt;  /*< Number of contribution to receive       */
    pastix_int_t         fcolnum;  /*< First column index                      */
    pastix_int_t         lcolnum;  /*< Last column index (inclusive)           */
    SolverBlok          *fblokptr; /*< First block in column (diagonal)        */
    pastix_int_t         stride;   /*< Column block stride                     */
    pastix_int_t         lcolidx;  /*< Local first column index to the location in the rhs vector       */
    pastix_int_t         brownum;  /*< First block in row facing the diagonal block in browtab, 0-based */
    pastix_int_t         gcblknum; /*< Global column block index               */
    void                *lcoeftab; /*< Coefficients access vector              */
    void                *ucoeftab; /*< Coefficients access vector              */
>>>>>>> 59820ee5

    /* For managing HODLR structures */
#if defined(PASTIX_WITH_HODLR)
    cHODLR        cMatrix;
    void         *dcoeftab_HODLR; /*< Low-rank updates             */
    pastix_int_t  is_HODLR;
    pastix_int_t  nb_contributions;
    pastix_int_t  surface;
#endif /* defined(PASTIX_WITH_HODLR) */
    /* Splitting parts to build hierarchical format */

    pastix_int_t *split;
    pastix_int_t  split_size;
    pastix_int_t *parts;
    pastix_int_t  nb_parts;

    /* Check if really required */
    pastix_int_t    procdiag; /*+ Cluster owner of diagonal block        +*/
    pastix_int_t    gpuid;
} SolverCblk;

/*+ Solver matrix structure. +*/

/* All data are local to one cluster */
struct SolverMatrix_ {
    int restore; /*+ Flag to indicate if it is require to restore data with
                     solverBackupRestore: 0: No need, 1:After solve,
                     2:After Factorization +*/
    pastix_int_t            baseval; /*+ Base value for numberings                         +*/

    pastix_int_t            nodenbr; /*< Number of nodes before dof extension              */
    pastix_int_t            coefnbr; /*< Number of coefficients (node after dof extension) */
    pastix_int_t            gcblknbr;/*< Global number of column blocks                    */
    pastix_int_t            cblknbr; /*< Number of column blocks                   */
    pastix_int_t            bloknbr; /*< Number of blocks                          */
    pastix_int_t            brownbr; /*< Size of the browtab array                 */
    SolverCblk   * restrict cblktab; /*< Array of solver column blocks             */
    SolverBlok   * restrict bloktab; /*< Array of solver blocks                    */
    pastix_int_t * restrict browtab; /*< Array of blocks                           */

#if defined(PASTIX_WITH_PARSEC)
    sparse_matrix_desc_t   *parsec_desc;
#endif

#ifdef PASTIX_WITH_STARPU
    /* All this part concern halo of the local matrix
     * ie: column blocks which will:
     *  - be updated by local column blocks
     *  - update local column blocks
     */
    pastix_int_t              hcblknbr;             /*+ Number of column block in the halo        +*/
    pastix_int_t *            gcblk2halo;           /*+ Indicate the local number corresponding
                                                     *  global column block.
                                                     *  gcblk2halo[gcblk] == 0 : gcblk not local nor in halo
                                                     *                    >  0 : local cblk number + 1
                                                     *                    <  0 : - (halo cblk number + 1)
                                                     *                                            +*/
    SolverCblk   * restrict hcblktab;             /*+ Array of halo column blocks               +*/
    SolverBlok   * restrict hbloktab;             /*+ Array of halo blocks                      +*/
    pastix_int_t *          fcblknbr;               /*+ Number of fanin buffer to send or recv    +*/
    SolverCblk  ** restrict fcblktab;               /*+ Fanin column block array                  +*/
    SolverBlok  ** restrict fbloktab;               /*+ Fanin block array                         +*/
#endif

    pastix_int_t              ftgtnbr;              /*+ Number of fanintargets                    +*/
    pastix_int_t              ftgtcnt;              /*+ Number of fanintargets to receive         +*/
    FanInTarget * restrict    ftgttab;              /*+ Fanintarget access vector                 +*/

    pastix_int_t              diagmax;              /*+ Maximum size required during diagonal block factorization (hetrf/sytrf) +*/
    pastix_int_t              gemmmax;              /*+ Maximum size required during GEMM computation                           +*/
    pastix_int_t              nbftmax;              /*+ Maximum block number in ftgt              +*/
    pastix_int_t              arftmax;              /*+ Maximum block area in ftgt                +*/

    pastix_int_t              clustnum;             /*+ current processor number                  +*/
    pastix_int_t              clustnbr;             /*+ number of processors                      +*/
    pastix_int_t              procnbr;              /*+ Number of physical processor used         +*/
    pastix_int_t              thrdnbr;              /*+ Number of local computation threads       +*/
    pastix_int_t              bublnbr;              /*+ Number of local computation threads       +*/
    BubbleTree   * restrict   btree;                /*+ Bubbles tree                              +*/

    pastix_int_t              indnbr;
    pastix_int_t * restrict   indtab;
    Task         * restrict   tasktab;              /*+ Task access vector                        +*/
    pastix_int_t              tasknbr;              /*+ Number of Tasks                           +*/
    pastix_int_t **           ttsktab;              /*+ Task access vector by thread              +*/
    pastix_int_t *            ttsknbr;              /*+ Number of tasks by thread                 +*/

    pastix_int_t *            proc2clust;           /*+ proc -> cluster                           +*/
    pastix_int_t              gridldim;             /*+ Dimensions of the virtual processors      +*/
    pastix_int_t              gridcdim;             /*+ grid if dense end block                   +*/
};

/**
 * Indicates whether a column block is in halo.
 *
 * @param datacode SolverMatrix structure.
 * @param column block SolverCblk structure to test.
 *
 * @retval API_YES if the column block is in halo.
 * @retval API_NO  if the column block is not in halo.
 */
static inline
int cblk_ishalo( SolverMatrix * datacode,
                 SolverCblk   * cblk )
{
    (void)datacode;
    (void)cblk;
#ifdef PASTIX_WITH_STARPU
    if ((size_t)cblk >= (size_t)datacode->hcblktab &&
        (size_t)cblk < (size_t)(datacode->hcblktab+datacode->hcblknbr)) {
        return API_YES;
    }
#endif
    return API_NO;
}

/**
 * Indicates whether a column block is a fanin column block.
 *
 * @param datacode SolverMatrix structure.
 * @param column block SolverCblk structure to test.
 *
 * @retval API_YES if the column block is a fanin column block.
 * @retval API_NO  if the column block is not a fanin column block.
 */
static inline
int cblk_isfanin( SolverMatrix * datacode,
                  SolverCblk   * cblk )
{
    (void)datacode;
    (void)cblk;
#ifdef PASTIX_WITH_STARPU
    pastix_int_t clustnum;
    for (clustnum = 0; clustnum < datacode->clustnbr; clustnum++) {
        if ((size_t)cblk >= (size_t)datacode->fcblktab[clustnum] &&
            (size_t)cblk < (size_t)(datacode->fcblktab[clustnum] +
                                    datacode->fcblknbr[clustnum])) {
            return API_YES;
        }
    }
#endif
    return API_NO;
}


/**
 * Indicates whether a column block is a local column block.
 *
 * @param datacode SolverMatrix structure.
 * @param column block SolverCblk structure to test.
 *
 * @retval API_YES if the column block is a local column block.
 * @retval API_NO  if the column block is not a local column block.
 */
static inline
int cblk_islocal( SolverMatrix * datacode,
                  SolverCblk   * cblk ) {
    if ((size_t)cblk >= (size_t)datacode->cblktab &&
        (size_t)cblk < (size_t)(datacode->cblktab+datacode->cblknbr)) {
        return API_YES;
    }
    return API_NO;
}


/**
 * Get the index of a local column block.
 *
 * @param datacode SolverMatrix structure.
 * @param column block SolverCblk structure to test.
 *
 * @returns the index of the column block.
 */
static inline
pastix_int_t cblk_getnum( SolverMatrix * datacode,
                          SolverCblk   * cblk ) {
    assert(cblk_islocal(datacode, cblk) == API_YES);
    return cblk - datacode->cblktab;
}


/**
 * Get the index of a halo column block.
 *
 * @param datacode SolverMatrix structure.
 * @param column block SolverCblk structure to test.
 *
 * @returns the index of the column block.
 */
static inline
pastix_int_t hcblk_getnum( SolverMatrix * datacode,
                           SolverCblk   * cblk )
{
    (void)datacode;
    (void)cblk;
#ifdef PASTIX_WITH_STARPU
    assert(cblk_ishalo(datacode, cblk) == API_YES);
    return cblk - datacode->hcblktab;
#else
    return -1;
#endif
}


/**
 * Get the index of a fanin block.
 *
 * @param datacode SolverMatrix structure.
 * @param block SolverBlok structure to test.
 *
 * @returns the index of the column block.
 */
static inline
pastix_int_t fblok_getnum( SolverMatrix * datacode,
                           SolverBlok   * blok,
                           pastix_int_t   procnum )
{
    (void)datacode;
    (void)blok;
    (void)procnum;
#ifdef PASTIX_WITH_STARPU
    return blok - datacode->fbloktab[procnum];

#else
    return -1;
#endif
}

/**
 * Get the index of a local block.
 *
 * @param datacode SolverMatrix structure.
 * @param column block SolverBlok structure to test.
 *
 * @returns the index of the column block.
 */
static inline
pastix_int_t blok_getnum( SolverMatrix * datacode,
                          SolverBlok   * blok )
{
    (void)datacode;
    (void)blok;
    return blok - datacode->bloktab;
}


/**
 * Get the index of a halo column block.
 *
 * @param datacode SolverMatrix structure.
 * @param column block SolverBlok structure to test.
 *
 * @returns the index of the column block.
 */
static inline
pastix_int_t hblok_getnum( SolverMatrix * datacode,
                           SolverBlok   * blok )
{
    (void)datacode;
    (void)blok;
#ifdef PASTIX_WITH_STARPU
    return blok - datacode->hbloktab;
#else
    return -1;
#endif
}


/**
 * Get the index of a fanin column block.
 *
 * @param datacode SolverMatrix structure.
 * @param column block SolverCblk structure to test.
 *
 * @returns the index of the column block.
 */
static inline
pastix_int_t fcblk_getnum( SolverMatrix * datacode,
                           SolverCblk   * cblk,
                           pastix_int_t   procnum )
{
    (void)datacode;
    (void)cblk;
    (void)procnum;
#ifdef PASTIX_WITH_STARPU
    assert(cblk_isfanin(datacode, cblk) == API_YES);
    return cblk - datacode->fcblktab[procnum];

#else
    return -1;
#endif
}

static inline
pastix_int_t fcblk_getorigin( SolverMatrix * datacode,
                              SolverMatrix * cblk )
{
    (void)datacode;
    (void)cblk;
#ifdef PASTIX_WITH_STARPU
    pastix_int_t clustnum;
    for (clustnum = 0; clustnum < datacode->clustnbr; clustnum++) {
        if ((size_t)cblk >= (size_t)datacode->fcblktab[clustnum] &&
            (size_t)cblk < (size_t)(datacode->fcblktab[clustnum] +
                                    datacode->fcblknbr[clustnum])) {
            return clustnum;
        }
    }
#endif
    return -1;
}
/**
 * Get the number of columns of a column block.
 *
 * @param column block SolverCblk structure.
 *
 * @returns the number of columns in the column block.
 */
static inline
pastix_int_t cblk_colnbr( SolverCblk * cblk ) {
    return cblk->lcolnum - cblk->fcolnum + 1;
}

/**
 * Get the number of columns of a column block.
 *
 * @param column block SolverCblk structure.
 *
 * @returns the number of columns in the column block.
 */
static inline
pastix_int_t cblk_bloknbr( SolverCblk * cblk ) {
    return (cblk+1)->fblokptr - cblk->fblokptr + 1;
}

/**
 * Get the number of rows of a block.
 *
 * @param block SolverBlok structure.
 *
 * @returns the number of rows in the block.
 */
static inline
pastix_int_t blok_rownbr( SolverBlok * blok ) {
    return blok->lrownum - blok->frownum + 1;
}

/**
 * Get the number of rows of a column block.
 *
 * @param column block SolverCblk structure.
 *
 * @returns the number of rows in the column block.
 */
static inline
pastix_int_t cblk_rownbr( SolverCblk * cblk ) {
    pastix_int_t rownbr = 0;
    SolverBlok * blok;
    for (blok = cblk->fblokptr; blok < cblk[1].fblokptr; blok++)
        rownbr += blok_rownbr(blok);
    return rownbr;
}


static inline
pastix_int_t cblk_save( SolverCblk * cblk,
                        char * name,
                        pastix_complex64_t * coef)
{
    (void)name;
    (void)coef;
    (void)cblk;
#ifdef PASTIX_DUMP_CBLK
    pastix_int_t i,j;
    SolverBlok *b;
    FILE * file = fopen(name, "w");
    for ( b = cblk->fblokptr; b < cblk[1].fblokptr; b++) {
        fprintf(file, "%ld %ld\n", b->frownum, b->lrownum);
    }
    for (j = 0; j < cblk->stride; j++) {
        for (i = 0; i < cblk_colnbr(cblk); i++) {
            fprintf(file, "(%10.5lg %10.5lg)",
                    creal(coef[j+i*cblk->stride]),
                    cimag(coef[j+i*cblk->stride]));
        }
        fprintf(file, "\n");
    }
    fclose(file);
#endif
    return PASTIX_SUCCESS;
}
/**
 * Indicate if a blok is included inside an other block.
 * i.e. indicate if the row range of the first block is included in the
 * one of the second.
 *
 * @param first block SolverBlok structure to test.
 * @param second block SolverBlok structure to test.
 *
 * @retval true   if the first block is     included in the second one.
 * @retval false  if the first block is not included in the second one.
 */
#  if defined(NAPA_SOPALIN)
static inline int is_block_inside_fblock( SolverBlok *blok,
                                          SolverBlok *fblok ) {
    return (((blok->frownum >= fblok->frownum) &&
             (blok->lrownum <= fblok->lrownum)) ||
            ((blok->frownum <= fblok->frownum) &&
             (blok->lrownum >= fblok->lrownum)) ||
            ((blok->frownum <= fblok->frownum) &&
             (blok->lrownum >= fblok->frownum)) ||
            ((blok->frownum <= fblok->lrownum) &&
             (blok->lrownum >= fblok->lrownum)));
}
#  else
static inline int is_block_inside_fblock( SolverBlok *blok,
                                          SolverBlok *fblok ) {
    return ((blok->frownum >= fblok->frownum) &&
            (blok->lrownum <= fblok->lrownum));
}


#  endif /* defined(NAPA_SOPALIN) */

pastix_int_t sizeofsolver(const SolverMatrix *solvptr,
                          pastix_int_t *iparm );

void                     solverExit           (SolverMatrix *);
void                     solverInit           (SolverMatrix *);

struct SolverBackup_s;
typedef struct SolverBackup_s SolverBackup_t;

SolverBackup_t *solverBackupInit( const SolverMatrix *solvmtx );
int             solverBackupRestore( SolverMatrix *solvmtx, const SolverBackup_t *b );
void            solverBackupExit( SolverBackup_t *b );

pastix_int_t solverLoad(SolverMatrix *solvptr, FILE *stream);
pastix_int_t solverSave(const SolverMatrix *solvptr, FILE *stream);

int solverComputeGPUDistrib( SolverMatrix *solvmtx,
                             int           ngpus,
                             double        memory_percentage,
                             size_t        eltsize,
                             int           criterium,
                             int           factotype );

#endif /* _SOLVER_H_*/<|MERGE_RESOLUTION|>--- conflicted
+++ resolved
@@ -101,18 +101,6 @@
 /*+ Solver column block structure. +*/
 
 typedef struct SolverCblk_  {
-<<<<<<< HEAD
-    pastix_int_t  fcolnum;  /*< First column index                     */
-    pastix_int_t  lcolnum;  /*< Last column index (inclusive)          */
-    SolverBlok   *fblokptr; /*< First block in column (diagonal)       */
-    pastix_int_t  stride;   /*< Column block stride                    */
-    pastix_int_t  lcolidx;  /*< Local first column index to the location in the rhs vector    */
-    pastix_int_t  brownum;  /*< First block in row facing the diagonal block in browtab, 0-based */
-    pastix_int_t  gcblknum; /*< Global column block index              */
-    void         *lcoeftab; /*< Coefficients access vector             */
-    void         *dcoeftab; /*< Coefficients access vector             */
-    void         *ucoeftab; /*< Coefficients access vector             */
-=======
     pastix_atomic_lock_t lock;     /*< Lock to protect computation on the cblk */
     volatile int32_t     ctrbcnt;  /*< Number of contribution to receive       */
     pastix_int_t         fcolnum;  /*< First column index                      */
@@ -123,8 +111,8 @@
     pastix_int_t         brownum;  /*< First block in row facing the diagonal block in browtab, 0-based */
     pastix_int_t         gcblknum; /*< Global column block index               */
     void                *lcoeftab; /*< Coefficients access vector              */
+    void                *dcoeftab; /*< Coefficients access vector              */
     void                *ucoeftab; /*< Coefficients access vector              */
->>>>>>> 59820ee5
 
     /* For managing HODLR structures */
 #if defined(PASTIX_WITH_HODLR)
