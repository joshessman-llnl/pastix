/**
 *  @file: simple.c
 *
 *  A simple example :
 *  read the matrix, check it is correct and correct it if needed,
 *  then run pastix in one call.
 *
 */
#include <pastix.h>
#include <spm.h>
#include "../matrix_drivers/drivers.h"

int main (int argc, char **argv)
{
    pastix_data_t  *pastix_data = NULL; /*< Pointer to the storage structure required by pastix */
    pastix_int_t    iparm[IPARM_SIZE];  /*< Integer in/out parameters for pastix                */
    double          dparm[DPARM_SIZE];  /*< Floating in/out parameters for pastix               */
    pastix_driver_t driver;
    char           *filename;
    pastix_spm_t   *spm, *spm2;
    void           *x0, *x, *b;
    size_t          size;
    int             check = 2;
    int             nrhs = 1;

    /**
     * Initialize parameters to default values
     */
    pastixInitParam( iparm, dparm );

    /**
     * Get options from command line
     */
    pastix_ex_getoptions( argc, argv,
                          iparm, dparm,
                          &driver, &filename );

    /**
     * Startup PaStiX
     */
    pastixInit( &pastix_data, MPI_COMM_WORLD, iparm, dparm );

    /**
     * Read the sparse matrix with the driver
     */
    spm = malloc( sizeof( pastix_spm_t ) );
<<<<<<< HEAD
    spmInit(spm);
    cscReadFromFile( driver, filename, spm, MPI_COMM_WORLD );
=======
    spmReadDriver( driver, filename, spm, MPI_COMM_WORLD );
>>>>>>> c7e54d14
    free(filename);

    spm2 = spmCheckAndCorrect( spm );
    if ( spm2 != spm ) {
        spmExit( spm );
        free(spm);
        spm = spm2;
    }

    //dofVar(spm); //Test dofs
    //d_spmDofs2Flat(spm);

    /**
     * Perform ordering, symbolic factorization, and analyze steps
     */
    pastix_task_order( pastix_data, spm, NULL, NULL );
    pastix_task_symbfact( pastix_data, NULL, NULL );
    pastix_task_reordering( pastix_data );
    pastix_task_blend( pastix_data );

    /**
     * Perform the numerical factorization
     */
    pastix_task_sopalin( pastix_data, spm );

    /**
     * Generates the b and x vector such that A * x = b
     * Compute the norms of the initial vectors if checking purpose.
     */
    size = pastix_size_of( spm->flttype ) * spm->n;
    x = malloc( size );

    if ( check )
    {
        b = malloc( size );

        if ( check > 1 ) {
            x0 = malloc( size );
        } else {
            x0 = NULL;
        }
        spmGenRHS( PastixRhsI, nrhs, spm, x0, spm->n, b, spm->n );
        memcpy( x, b, size );
    }
    else {
        spmGenRHS( PastixRhsRndB, nrhs, spm, NULL, spm->n, x, spm->n );

        /* Save b for refinement: TODO: make 2 examples w/ or w/o refinement */
        b = malloc( size );
        memcpy( b, x, size );
    }

    /**
     * Solve the linear system
     */
    pastix_task_solve( pastix_data, spm, nrhs, x, spm->n );

    pastix_task_raff(pastix_data, x, nrhs, b);
    
    int i;
    printf("\nx : ");
    for(i=0; i<spm->n;i++)
    {
        printf("%f ",((double*)(x))[i]);
    }
    printf("\n");
    
    if ( check )
    {
        spmCheckAxb( nrhs, spm, x0, spm->n, b, spm->n, x, spm->n );

        if (x0) free(x0);

        free(x); free(b);
    }
    spmExit( spm );
    free( spm );
    pastixFinalize( &pastix_data, MPI_COMM_WORLD, iparm, dparm );

    return EXIT_SUCCESS;
}<|MERGE_RESOLUTION|>--- conflicted
+++ resolved
@@ -44,12 +44,8 @@
      * Read the sparse matrix with the driver
      */
     spm = malloc( sizeof( pastix_spm_t ) );
-<<<<<<< HEAD
     spmInit(spm);
-    cscReadFromFile( driver, filename, spm, MPI_COMM_WORLD );
-=======
     spmReadDriver( driver, filename, spm, MPI_COMM_WORLD );
->>>>>>> c7e54d14
     free(filename);
 
     spm2 = spmCheckAndCorrect( spm );
