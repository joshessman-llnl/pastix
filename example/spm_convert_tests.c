/**
 *
 * @file spm_convert_test.c
 *
 * Test and validate the spmConvert routine.
 *
 * @version 5.1.0
 * @author Mathieu Faverge
 * @author Theophile Terraz
 * @date 2015-01-01
 *
 * @precisions normal z -> c d s p
 *
 **/
#include <stdint.h>
#include <stdlib.h>
#include <stdio.h>
#include <math.h>
#include <string.h>
#include <assert.h>
#include <time.h>
#include <pastix.h>
#include <spm.h>
#include "../matrix_drivers/drivers.h"

#define PRINT_RES(_ret_)                        \
    if(_ret_) {                                 \
        printf("FAILED(%d)\n", _ret_);          \
        err++;                                  \
    }                                           \
    else {                                      \
        printf("SUCCESS\n");                    \
    }

char* fltnames[] = { "Pattern", "", "Float", "Double", "Complex32", "Complex64" };
char* mtxnames[] = { "General", "Symmetric", "Hermitian" };

int spmComp( const pastix_spm_t *spm1,
             const pastix_spm_t *spm2 )
{
    pastix_int_t *colptr1, *colptr2;
    pastix_int_t *rowptr1, *rowptr2;
    int          *valptr1, *valptr2;
    pastix_int_t  i;

    if ( spm1->fmttype != PastixCSC ) {
        fprintf(stderr, "Function made to compare only two SPM matrices\n");
        return -1;
    }

    if ((spm1->mtxtype != spm2->mtxtype) ||
        (spm1->flttype != spm2->flttype) ||
        (spm1->fmttype != spm2->fmttype) ||
        (spm1->gN      != spm2->gN     ) ||
        (spm1->n       != spm2->n      ) ||
        (spm1->gnnz    != spm2->gnnz   ) ||
        (spm1->nnz     != spm2->nnz    ) ||
        (spm1->dof     != spm2->dof    ) ||
        (spm1->gNexp   != spm2->gNexp  ) ||
        (spm1->nexp    != spm2->nexp   ) ||
        (spm1->gnnzexp != spm2->gnnzexp) ||
        (spm1->nnzexp  != spm2->nnzexp ) ||
        (spm1->colmajor != spm2->colmajor))
    {
        return 1;
    }

    colptr1 = spm1->colptr;
    colptr2 = spm2->colptr;
    for (i=0; i<=spm1->n; i++, colptr1++, colptr2++) {
        if (*colptr1 != *colptr2 ) {
            return 2;
        }
    }

    rowptr1 = spm1->rowptr;
    rowptr2 = spm2->rowptr;
    for (i=0; i<spm1->nnz; i++, rowptr1++, rowptr2++) {
        if (*rowptr1 != *rowptr2 ) {
            return 3;
        }
    }

    /* Check values */
    if (spm1->values != NULL) {
        pastix_int_t size = spm1->nnzexp * (pastix_size_of( spm1->flttype ) / sizeof(int));
        valptr1 = (int*)(spm1->values);
        valptr2 = (int*)(spm2->values);
        for (i=0; i<size; i++, valptr1++, valptr2++) {
            if (*valptr1 != *valptr2) {
                return 4;
            }
        }
    }

    return 0;
}

int main (int argc, char **argv)
{
    char *filename;
    pastix_spm_t  spm, spm2;
    pastix_driver_t driver;
    int mtxtype, baseval;
    int ret = PASTIX_SUCCESS;
    int err = 0;

    pastix_ex_getoptions( argc, argv,
                          NULL, NULL,
                          &driver, &filename );

<<<<<<< HEAD
    spmInit(&spm);
    cscReadFromFile( driver, filename, &spm, MPI_COMM_WORLD );
    //dofVar(&spm); //Test dofs

=======
    spmReadDriver( driver, filename, &spm, MPI_COMM_WORLD );
>>>>>>> c7e54d14
    free(filename);

    printf(" -- SPM Conversion Test --\n");

    /* Allocate backup */
    memcpy( &spm2, &spm, sizeof(pastix_spm_t) );
    spm2.colptr = malloc((spm.n+1)*sizeof(pastix_int_t));
    spm2.rowptr = malloc( spm.nnz *sizeof(pastix_int_t));
    if (spm.values != NULL)
        spm2.values = malloc(spm.nnzexp * pastix_size_of( spm.flttype ));

    printf(" Datatype: %s\n", fltnames[spm.flttype] );
    for( baseval=0; baseval<2; baseval++ )
    {
        printf(" Baseval : %d\n", baseval );
        spmBase( &spm, baseval );

        /**
         * Backup the spm
         */
        memcpy(spm2.colptr, spm.colptr, (spm.n+1)*sizeof(pastix_int_t));
        memcpy(spm2.rowptr, spm.rowptr,  spm.nnz * sizeof(pastix_int_t));
        if (spm.values != NULL) {
            memcpy(spm2.values, spm.values, spm.nnzexp * pastix_size_of( spm.flttype ));
        }

        for( mtxtype=PastixGeneral; mtxtype<=PastixHermitian; mtxtype++ )
        {
            if ( (mtxtype == PastixHermitian) &&
                 ((spm.flttype != PastixComplex64) && (spm.flttype != PastixComplex32)) )
            {
                continue;
            }
            spm.mtxtype  = mtxtype;
            spm2.mtxtype = mtxtype;

            printf("   Matrix type : %s\n", mtxnames[mtxtype - PastixGeneral] );

            /**
             * Test cycle CSC -> CSR -> IJV -> CSC
             */
            printf("   -- Test Conversion CSC -> CSR: ");
            ret = spmConvert( PastixCSR, &spm );
            ret = (ret != PASTIX_SUCCESS) || (spm.fmttype != PastixCSR );
            PRINT_RES(ret);

            printf("   -- Test Conversion CSR -> IJV: ");
            ret = spmConvert( PastixIJV, &spm );
            ret = (ret != PASTIX_SUCCESS) || (spm.fmttype != PastixIJV );
            PRINT_RES(ret);

            printf("   -- Test Conversion IJV -> CSC: ");
            ret = spmConvert( PastixCSC, &spm );
            ret = (ret != PASTIX_SUCCESS) || (spm.fmttype != PastixCSC );
            PRINT_RES(ret);

            /**
             * Check that we came back to the initial state.
             * Do not check if Symmetric or Hermitian due to transposition made
             * in the function.
             */
            if (mtxtype == PastixGeneral) {
                printf("   -- Check the spm after cycle : ");
                ret = spmComp( &spm2, &spm );
                PRINT_RES(ret);
            }

            /**
             * Test second cycle CSC -> IJV -> CSR -> CSC
             */
            printf("   -- Test Conversion CSC -> IJV: ");
            ret = spmConvert( PastixIJV, &spm );
            ret = (ret != PASTIX_SUCCESS) || (spm.fmttype != PastixIJV );
            PRINT_RES(ret);

            printf("   -- Test Conversion IJV -> CSR: ");
            ret = spmConvert( PastixCSR, &spm );
            ret = (ret != PASTIX_SUCCESS) || (spm.fmttype != PastixCSR );
            PRINT_RES(ret);

            printf("   -- Test Conversion CSR -> CSC: ");
            ret = spmConvert( PastixCSC, &spm );
            ret = (ret != PASTIX_SUCCESS) || (spm.fmttype != PastixCSC );
            PRINT_RES(ret);

            /* Check that we came back to the initial state */
            printf("   -- Check the spm after cycle : ");
            ret = spmComp( &spm2, &spm );
            PRINT_RES(ret);
        }
        printf("\n");
    }
    spmExit( &spm  );
    spmExit( &spm2 );

    if( err == 0 ) {
        printf(" -- All tests PASSED --\n");
        return EXIT_SUCCESS;
    }
    else
    {
        printf(" -- %d tests FAILED --\n", err);
        return EXIT_FAILURE;
    }
}<|MERGE_RESOLUTION|>--- conflicted
+++ resolved
@@ -109,14 +109,10 @@
                           NULL, NULL,
                           &driver, &filename );
 
-<<<<<<< HEAD
     spmInit(&spm);
-    cscReadFromFile( driver, filename, &spm, MPI_COMM_WORLD );
+    spmReadDriver( driver, filename, &spm, MPI_COMM_WORLD );
     //dofVar(&spm); //Test dofs
 
-=======
-    spmReadDriver( driver, filename, &spm, MPI_COMM_WORLD );
->>>>>>> c7e54d14
     free(filename);
 
     printf(" -- SPM Conversion Test --\n");
