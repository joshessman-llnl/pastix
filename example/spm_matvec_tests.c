--- conflicted
+++ resolved
@@ -53,12 +53,8 @@
                           NULL, NULL,
                           &driver, &filename );
 
-<<<<<<< HEAD
-    cscReadFromFile( driver, filename, &spm, MPI_COMM_WORLD );
+    spmReadDriver( driver, filename, &spm, MPI_COMM_WORLD );
     //dofVar(&spm); //Test dofs
-=======
-    spmReadDriver( driver, filename, &spm, MPI_COMM_WORLD );
->>>>>>> c7e54d14
     free(filename);
 
     spmtype = spm.mtxtype;
