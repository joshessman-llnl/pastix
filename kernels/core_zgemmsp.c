--- conflicted
+++ resolved
@@ -15,10 +15,11 @@
  *
  **/
 #include "common.h"
-#include "cblas.h"
+#include <cblas.h>
 #include "blend/solver.h"
 #include "pastix_zcores.h"
 
+static pastix_complex64_t mzone = -1.;
 static pastix_complex64_t zone  =  1.;
 static pastix_complex64_t zzero =  0.;
 
@@ -27,7 +28,8 @@
  *
  * @ingroup pastix_kernel
  *
- * core_zgemmsp - Computes the updates associated to one off-diagonal block.
+ * core_zgemmsp_1d1d - Computes the updates associated to one off-diagonal block
+ * between two cblk stored as 1D block columns.
  *
  *******************************************************************************
  *
@@ -76,9 +78,6 @@
  * @param[in] work
  *          Temporary memory buffer.
  *
- * @param[in] tol
- *          Tolerance for low-rank compression kernels
- *
  *******************************************************************************
  *
  * @return
@@ -87,15 +86,14 @@
  *
  *******************************************************************************/
 static inline void
-core_zgemmsp_fullfull( int uplo, int trans,
-                       const SolverCblk         *cblk,
-                       const SolverBlok         *blok,
-                             SolverCblk         *fcblk,
-                       const pastix_complex64_t *A,
-                       const pastix_complex64_t *B,
-                             pastix_complex64_t *C,
-                             pastix_complex64_t *work,
-                             double              tol )
+core_zgemmsp_1d1d( int uplo, int trans,
+                   const SolverCblk         *cblk,
+                   const SolverBlok         *blok,
+                         SolverCblk         *fcblk,
+                   const pastix_complex64_t *A,
+                   const pastix_complex64_t *B,
+                         pastix_complex64_t *C,
+                         pastix_complex64_t *work )
 {
     const SolverBlok *iterblok;
     const SolverBlok *fblok;
@@ -107,11 +105,9 @@
     pastix_int_t M, N, K, m;
     int shift;
 
-    pastix_lrblock_t *lrblock;
-    pastix_int_t rownbr;
-
-    assert(cblk->cblktype  & CBLK_DENSE);
-    assert(fcblk->cblktype & CBLK_DENSE);
+    /* Both cblk and fcblk are stored in 1D */
+    assert(!(cblk->cblktype  & CBLK_SPLIT));
+    assert(!(fcblk->cblktype & CBLK_SPLIT));
 
     shift = (uplo == PastixUpper) ? 1 : 0;
 
@@ -180,7 +176,8 @@
  *
  * @ingroup pastix_kernel
  *
- * core_zgemmsp - Computes the updates associated to one off-diagonal block.
+ * core_zgemmsp_1d2d - Computes the updates associated to one off-diagonal block
+ * between a cblk stored in 1D storage, and one stored in 2D.
  *
  *******************************************************************************
  *
@@ -240,40 +237,36 @@
  *
  *******************************************************************************/
 static inline void
-core_zgemmsp_fulllr( int uplo, int trans,
-                     const SolverCblk         *cblk,
-                     const SolverBlok         *blok,
-                           SolverCblk         *fcblk,
-                           pastix_complex64_t *A,
-                           pastix_complex64_t *B,
-                           pastix_complex64_t *work,
-                           double              tol)
+core_zgemmsp_1d2d( int uplo, int trans,
+                   const SolverCblk         *cblk,
+                   const SolverBlok         *blok,
+                         SolverCblk         *fcblk,
+                   const pastix_complex64_t *A,
+                   const pastix_complex64_t *B,
+                         pastix_complex64_t *C )
 {
     const SolverBlok *iterblok;
     const SolverBlok *fblok;
     const SolverBlok *lblok;
-    pastix_lrblock_t lrA, lrB, *lrC;
-
-    pastix_int_t stride;
+    const pastix_complex64_t *blokA;
+    const pastix_complex64_t *blokB;
+    pastix_complex64_t *blokC;
+
+    pastix_int_t stride, stridef;
     pastix_int_t M, N, K;
     int shift;
 
-    assert(cblk->cblktype  & CBLK_DENSE);
-    assert(!(fcblk->cblktype & CBLK_DENSE));
+    /* cblk is stored in 1D and fcblk in 2D */
+    assert(!(cblk->cblktype & CBLK_SPLIT));
+    assert( fcblk->cblktype & CBLK_SPLIT );
 
     shift = (uplo == PastixUpper) ? 1 : 0;
     stride  = cblk->stride;
 
     /* Get the B block and its dimensions */
-    lrB.rk = -1;
-    lrB.rkmax = stride;
-    lrB.u = B + blok->coefind;
-    lrB.v = NULL;
-
-<<<<<<< HEAD
+    blokB = B + blok->coefind;
+
     stride  = cblk->stride;
-=======
->>>>>>> d3b7da3c
     K = cblk_colnbr( cblk );
     N = blok_rownbr( blok );
 
@@ -297,13 +290,9 @@
         stridef = blok_rownbr(fblok);
 
         /* Get the A block and its dimensions */
-        lrA.rk = -1;
-        lrA.rkmax = stride;
-        lrA.u = A + iterblok->coefind;
-        lrA.v = NULL;
+        blokA = A + iterblok->coefind;
         M = blok_rownbr( iterblok );
 
-<<<<<<< HEAD
         blokC = C + fblok->coefind
             + iterblok->frownum - fblok->frownum
             + (blok->frownum - fcblk->fcolnum) * stridef;
@@ -315,21 +304,6 @@
                                          blokB, stride,
                      CBLAS_SADDR(zone),  blokC, stridef );
         pastix_cblk_unlock( fcblk );
-=======
-        lrC = fblok->LRblock + shift;
-
-        /* pastix_cblk_lock( fcblk ); */
-        core_zlrmm( tol, PastixNoTrans, trans,
-                    M, N, K,
-                    blok_rownbr( fblok ), cblk_colnbr( fcblk ),
-                    iterblok->frownum - fblok->frownum,
-                    (blok->frownum - fcblk->fcolnum),
-                    -1., &lrA, &lrB,
-                     1., lrC,
-                    work, -1,
-                    fcblk );
-        /* pastix_cblk_unlock( fcblk ); */
->>>>>>> d3b7da3c
     }
 }
 
@@ -338,7 +312,8 @@
  *
  * @ingroup pastix_kernel
  *
- * core_zgemmsp - Computes the updates associated to one off-diagonal block.
+ * core_zgemmsp_2d2d - Computes the updates associated to one off-diagonal block
+ * between two cblk stored in 2D.
  *
  *******************************************************************************
  *
@@ -398,18 +373,21 @@
  *
  *******************************************************************************/
 static inline void
-core_zgemmsp_lr( int uplo, int trans,
-                 const SolverCblk         *cblk,
-                 const SolverBlok         *blok,
-                       SolverCblk         *fcblk,
-                       pastix_complex64_t *work,
-                       double              tol )
+core_zgemmsp_2d2d( int uplo, int trans,
+                   const SolverCblk         *cblk,
+                   const SolverBlok         *blok,
+                         SolverCblk         *fcblk,
+                   const pastix_complex64_t *A,
+                   const pastix_complex64_t *B,
+                         pastix_complex64_t *C )
 {
     const SolverBlok *iterblok;
     const SolverBlok *fblok;
     const SolverBlok *lblok;
-
-<<<<<<< HEAD
+    const pastix_complex64_t *blokA;
+    const pastix_complex64_t *blokB;
+    pastix_complex64_t *blokC;
+
     pastix_int_t M, N, K, lda, ldb, ldc;
     int shift;
 
@@ -418,29 +396,11 @@
     assert( fcblk->cblktype & CBLK_SPLIT );
 
     shift = (uplo == PastixUpper) ? 1 : 0;
-=======
-    pastix_complex64_t *C, *Cfull;
-    pastix_int_t M, N, K, stridef;
-    int shift;
-
-    pastix_lrblock_t *lrA, *lrB;
-
-    assert( !(cblk->cblktype & CBLK_DENSE) );
->>>>>>> d3b7da3c
-
-    shift = (uplo == PastixUpper) ? 1 : 0;
-
-<<<<<<< HEAD
+
+    /* Get the B block and its dimensions */
+    blokB = B + blok->coefind;
+
     ldb = blok_rownbr( blok );
-=======
-    /* Move the Cfull pointer to the top of the right column */
-    stridef = fcblk->stride;
-    Cfull = (uplo == PastixUpper) ? fcblk->ucoeftab : fcblk->lcoeftab;
-    Cfull = Cfull + (blok->frownum - fcblk->fcolnum) * stridef;
-
-    /* Get the B block and its dimensions */
-    lrB = (uplo == PastixUpper) ? blok->LRblock : blok->LRblock+1;
->>>>>>> d3b7da3c
     K = cblk_colnbr( cblk );
     N = blok_rownbr( blok );
 
@@ -452,10 +412,6 @@
     fblok = fcblk->fblokptr;
     lblok = cblk[1].fblokptr;
 
-<<<<<<< HEAD
-=======
-    /* for all following blocks in block column */
->>>>>>> d3b7da3c
     for (iterblok=blok+shift; iterblok<lblok; iterblok++) {
 
         /* Find facing blok */
@@ -465,18 +421,13 @@
             assert( fblok < fcblk[1].fblokptr );
         }
 
-<<<<<<< HEAD
         ldc = blok_rownbr(fblok);
 
         /* Get the A block and its dimensions */
         blokA = A + iterblok->coefind;
-=======
-        lrA = iterblok->LRblock + shift;
->>>>>>> d3b7da3c
         M = blok_rownbr( iterblok );
         lda = M;
 
-<<<<<<< HEAD
         blokC = C + fblok->coefind
             + iterblok->frownum - fblok->frownum
             + (blok->frownum - fcblk->fcolnum) * ldc;
@@ -488,29 +439,6 @@
                                          blokB, ldb,
                      CBLAS_SADDR(zone),  blokC, ldc );
         pastix_cblk_unlock( fcblk );
-=======
-        /* pastix_cblk_lock( fcblk ); */
-        if ( fcblk->cblktype & CBLK_DENSE ) {
-            C = Cfull + fblok->coefind + iterblok->frownum - fblok->frownum;
-            core_zlrmge( tol, PastixNoTrans, trans,
-                         M, N, K,
-                         -1., lrA, lrB, 1., C, stridef,
-                         work, -1,
-                         fcblk );
-        }
-        else {
-            core_zlrmm( tol, PastixNoTrans, trans,
-                        M, N, K,
-                        blok_rownbr( fblok ), cblk_colnbr( fcblk ),
-                        iterblok->frownum - fblok->frownum,
-                        (blok->frownum - fcblk->fcolnum),
-                        -1., lrA, lrB,
-                         1., fblok->LRblock + shift,
-                        work, -1,
-                        fcblk );
-        }
-        /* pastix_cblk_unlock( fcblk ); */
->>>>>>> d3b7da3c
     }
 }
 
@@ -611,7 +539,7 @@
  *
  * @ingroup pastix_kernel
  *
- * core_zgemmsp - Computes the updates associated to one off-diagonal block.
+ * core_zgemmsp_fulllr - Computes the updates associated to one off-diagonal block.
  *
  *******************************************************************************
  *
@@ -670,39 +598,324 @@
  *          block.
  *
  *******************************************************************************/
+static inline void
+core_zgemmsp_fulllr( int uplo, int trans,
+                     const SolverCblk         *cblk,
+                     const SolverBlok         *blok,
+                           SolverCblk         *fcblk,
+                     const pastix_complex64_t *A,
+                     const pastix_complex64_t *B,
+                           pastix_complex64_t *work,
+                           double              tol)
+{
+    const SolverBlok *iterblok;
+    const SolverBlok *fblok;
+    const SolverBlok *lblok;
+    pastix_lrblock_t lrA, lrB, *lrC;
+
+    pastix_int_t stride;
+    pastix_int_t M, N, K;
+    int shift;
+
+    assert(cblk->cblktype  & CBLK_DENSE);
+    assert(!(fcblk->cblktype & CBLK_DENSE));
+    assert(fcblk->cblktype & CBLK_SPLIT);
+
+    shift = (uplo == PastixUpper) ? 1 : 0;
+    stride  = cblk->stride;
+
+    K = cblk_colnbr( cblk );
+    N = blok_rownbr( blok );
+
+    /* Get the B block and its dimensions */
+    lrB.rk = -1;
+    lrB.rkmax = (cblk->cblktype & CBLK_SPLIT) ? N : stride;
+    lrB.u = (pastix_complex64_t*)B + blok->coefind; /* lrB is const, we can cast the B pointer */
+    lrB.v = NULL;
+
+    /**
+     * Add contribution to C in fcblk:
+     *    Get the first facing block of the distant panel, and the last block of
+     *    the current cblk
+     */
+    fblok = fcblk->fblokptr;
+    lblok = cblk[1].fblokptr;
+
+    for (iterblok=blok+shift; iterblok<lblok; iterblok++) {
+
+        /* Find facing blok */
+        while (!is_block_inside_fblock( iterblok, fblok ))
+        {
+            fblok++;
+            assert( fblok < fcblk[1].fblokptr );
+        }
+
+        /* Get the A block and its dimensions */
+        M = blok_rownbr( iterblok );
+        lrA.rk = -1;
+        lrA.rkmax = (cblk->cblktype & CBLK_SPLIT) ? M : stride;
+        lrA.u = (pastix_complex64_t*)A + iterblok->coefind; /* Same as for B */
+        lrA.v = NULL;
+
+        lrC = fblok->LRblock + shift;
+
+        /* pastix_cblk_lock( fcblk ); */
+        core_zlrmm( tol, PastixNoTrans, trans,
+                    M, N, K,
+                    blok_rownbr( fblok ), cblk_colnbr( fcblk ),
+                    iterblok->frownum - fblok->frownum,
+                    (blok->frownum - fcblk->fcolnum),
+                    -1., &lrA, &lrB,
+                     1., lrC,
+                    work, -1,
+                    fcblk );
+        /* pastix_cblk_unlock( fcblk ); */
+    }
+}
+
+/**
+ *******************************************************************************
+ *
+ * @ingroup pastix_kernel
+ *
+ * core_zgemmsp - Computes the updates associated to one off-diagonal block.
+ *
+ *******************************************************************************
+ *
+ * @param[in] uplo
+ *          If uplo == PastixLower, the contribution of:
+ *          (block .. (cblk[1].fblokptr-1)) -by- block is computed and added to
+ *          C, otherwise the contribution:
+ *          (block+1 .. (cblk[1].fblokptr-1)) -by- block is computed and added
+ *          to C.
+ *          The pointer to the data structure that describes the panel from
+ *          which we compute the contributions. Next column blok must be
+ *          accessible through cblk[1].
+ *
+ * @param[in] trans
+ *          Specify the transposition used for the B matrix. It has to be either
+ *          PastixTrans or PastixConjTrans.
+ *
+ * @param[in] cblk
+ *          The cblk structure to which block belongs to. The A and B pointers
+ *          must be the coeftab of this column block.
+ *          Next column blok must be accessible through cblk[1].
+ *
+ * @param[in] blok
+ *          The block from which we compute the contributions.
+ *
+ * @param[in] fcblk
+ *          The pointer to the data structure that describes the panel on which
+ *          we compute the contributions. The C pointer must be one of the
+ *          oceftab from this fcblk. Next column blok must be accessible through
+ *          fcblk[1].
+ *
+ * @param[in] A
+ *          The pointer to the coeftab of the cblk.lcoeftab matrix storing the
+ *          coefficients of the panel when the Lower part is computed,
+ *          cblk.ucoeftab otherwise. Must be of size cblk.stride -by- cblk.width
+ *
+ * @param[in] B The pointer to the coeftab of the cblk.lcoeftab matrix storing
+ *          the coefficients of the panel, if Symmetric/Hermitian cases or if
+ *          upper part is computed; cblk.ucoeftab otherwise. Must be of size
+ *          cblk.stride -by- cblk.width
+ *
+ * @param[in,out] C
+ *          The pointer to the fcblk.lcoeftab if the lower part is computed,
+ *          fcblk.ucoeftab otherwise.
+ *
+ * @param[in] work
+ *          Temporary memory buffer.
+ *
+ * @param[in] tol
+ *          Tolerance for low-rank compression kernels
+ *
+ *******************************************************************************
+ *
+ * @return
+ *          The number of static pivoting during factorization of the diagonal
+ *          block.
+ *
+ *******************************************************************************/
+static inline void
+core_zgemmsp_lr( int uplo, int trans,
+                 const SolverCblk         *cblk,
+                 const SolverBlok         *blok,
+                       SolverCblk         *fcblk,
+                       pastix_complex64_t *work,
+                       double              tol )
+{
+    const SolverBlok *iterblok;
+    const SolverBlok *fblok;
+    const SolverBlok *lblok;
+
+    pastix_complex64_t *C, *Cfull;
+    pastix_int_t M, N, K, stridef;
+    int shift;
+
+    pastix_lrblock_t *lrA, *lrB;
+
+    assert( !(cblk->cblktype & CBLK_DENSE) );
+    assert( !(fcblk->cblktype & CBLK_DENSE) );
+    assert( cblk->cblktype & CBLK_SPLIT );
+    assert( fcblk->cblktype & CBLK_SPLIT );
+
+    shift = (uplo == PastixUpper) ? 1 : 0;
+
+    /* Move the Cfull pointer to the top of the right column */
+    stridef = fcblk->stride;
+    Cfull = (uplo == PastixUpper) ? fcblk->ucoeftab : fcblk->lcoeftab;
+    Cfull = Cfull + (blok->frownum - fcblk->fcolnum) * stridef;
+
+    /* Get the B block and its dimensions */
+    lrB = (uplo == PastixUpper) ? blok->LRblock : blok->LRblock+1;
+    K = cblk_colnbr( cblk );
+    N = blok_rownbr( blok );
+
+    /**
+     * Add contribution to C in fcblk:
+     *    Get the first facing block of the distant panel, and the last block of
+     *    the current cblk
+     */
+    fblok = fcblk->fblokptr;
+    lblok = cblk[1].fblokptr;
+
+    /* for all following blocks in block column */
+    for (iterblok=blok+shift; iterblok<lblok; iterblok++) {
+
+        /* Find facing blok */
+        while (!is_block_inside_fblock( iterblok, fblok ))
+        {
+            fblok++;
+            assert( fblok < fcblk[1].fblokptr );
+        }
+
+        lrA = iterblok->LRblock + shift;
+        M = blok_rownbr( iterblok );
+
+        /* pastix_cblk_lock( fcblk ); */
+        if ( fcblk->cblktype & CBLK_DENSE ) {
+            C = Cfull + fblok->coefind + iterblok->frownum - fblok->frownum;
+            core_zlrmge( tol, PastixNoTrans, trans,
+                         M, N, K,
+                         -1., lrA, lrB, 1., C, stridef,
+                         work, -1,
+                         fcblk );
+        }
+        else {
+            core_zlrmm( tol, PastixNoTrans, trans,
+                        M, N, K,
+                        blok_rownbr( fblok ), cblk_colnbr( fcblk ),
+                        iterblok->frownum - fblok->frownum,
+                        (blok->frownum - fcblk->fcolnum),
+                        -1., lrA, lrB,
+                         1., fblok->LRblock + shift,
+                        work, -1,
+                        fcblk );
+        }
+        /* pastix_cblk_unlock( fcblk ); */
+    }
+}
+
+/**
+ *******************************************************************************
+ *
+ * @ingroup pastix_kernel
+ *
+ * core_zgemmsp - Computes the updates associated to one off-diagonal block.
+ *
+ *******************************************************************************
+ *
+ * @param[in] uplo
+ *          If uplo == PastixLower, the contribution of:
+ *          (block .. (cblk[1].fblokptr-1)) -by- block is computed and added to
+ *          C, otherwise the contribution:
+ *          (block+1 .. (cblk[1].fblokptr-1)) -by- block is computed and added
+ *          to C.
+ *          The pointer to the data structure that describes the panel from
+ *          which we compute the contributions. Next column blok must be
+ *          accessible through cblk[1].
+ *
+ * @param[in] trans
+ *          Specify the transposition used for the B matrix. It has to be either
+ *          PastixTrans or PastixConjTrans.
+ *
+ * @param[in] cblk
+ *          The cblk structure to which block belongs to. The A and B pointers
+ *          must be the coeftab of this column block.
+ *          Next column blok must be accessible through cblk[1].
+ *
+ * @param[in] blok
+ *          The block from which we compute the contributions.
+ *
+ * @param[in] fcblk
+ *          The pointer to the data structure that describes the panel on which
+ *          we compute the contributions. The C pointer must be one of the
+ *          oceftab from this fcblk. Next column blok must be accessible through
+ *          fcblk[1].
+ *
+ * @param[in] A
+ *          The pointer to the coeftab of the cblk.lcoeftab matrix storing the
+ *          coefficients of the panel when the Lower part is computed,
+ *          cblk.ucoeftab otherwise. Must be of size cblk.stride -by- cblk.width
+ *
+ * @param[in] B The pointer to the coeftab of the cblk.lcoeftab matrix storing
+ *          the coefficients of the panel, if Symmetric/Hermitian cases or if
+ *          upper part is computed; cblk.ucoeftab otherwise. Must be of size
+ *          cblk.stride -by- cblk.width
+ *
+ * @param[in,out] C
+ *          The pointer to the fcblk.lcoeftab if the lower part is computed,
+ *          fcblk.ucoeftab otherwise.
+ *
+ * @param[in] work
+ *          Temporary memory buffer.
+ *
+ * @param[in] tol
+ *          Tolerance for low-rank compression kernels
+ *
+ *******************************************************************************
+ *
+ * @return
+ *          The number of static pivoting during factorization of the diagonal
+ *          block.
+ *
+ *******************************************************************************/
 void core_zgemmsp( int uplo, int trans,
                    const SolverCblk         *cblk,
                    const SolverBlok         *blok,
                          SolverCblk         *fcblk,
-                         pastix_complex64_t *A,
-                         pastix_complex64_t *B,
+                   const pastix_complex64_t *A,
+                   const pastix_complex64_t *B,
                          pastix_complex64_t *C,
                          pastix_complex64_t *work,
                          double              tol )
 {
-<<<<<<< HEAD
-    if ( fcblk->cblktype & CBLK_SPLIT ) {
+    if ( !(fcblk->cblktype & CBLK_DENSE ) ) {
+        if ( !(cblk->cblktype & CBLK_DENSE) ) {
+            core_zgemmsp_lr( uplo, trans, cblk, blok, fcblk, work, tol );
+        }
+        else {
+            core_zgemmsp_fulllr( uplo, trans,
+                                 cblk, blok, fcblk,
+                                 A, B, C, tol );
+        }
+    }
+    else if ( fcblk->cblktype & CBLK_SPLIT ) {
         if ( cblk->cblktype & CBLK_SPLIT ) {
             core_zgemmsp_2d2d( uplo, trans,
                                cblk, blok, fcblk,
                                A, B, C );
-=======
-    if ( cblk->cblktype & CBLK_DENSE ) {
-        if ( fcblk->cblktype & CBLK_DENSE ) {
-            core_zgemmsp_fullfull( uplo, trans,
-                                   cblk, blok, fcblk,
-                                   A, B, C, work,
-                                   tol );
->>>>>>> d3b7da3c
         }
         else {
-            core_zgemmsp_fulllr( uplo, trans,
-                                 cblk, blok, fcblk,
-                                 A, B, work,
-                                 tol );
+            core_zgemmsp_1d2d( uplo, trans,
+                               cblk, blok, fcblk,
+                               A, B, C );
         }
     }
     else {
-        core_zgemmsp_lr( uplo, trans, cblk, blok, fcblk, work, tol );
+        core_zgemmsp_1d1d( uplo, trans,
+                           cblk, blok, fcblk,
+                           A, B, C, work );
     }
 }
