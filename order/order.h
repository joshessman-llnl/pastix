/**
 *
 * @file order.h
 *
 *  PaStiX order routines
 *  PaStiX is a software package provided by Inria Bordeaux - Sud-Ouest,
 *  LaBRI, University of Bordeaux 1 and IPB.
 *
 * @version 6.0.0
 * @author Francois Pellegrini
 * @author Mathieu Faverge
 * @date 2013-06-24
 *
 **/
#ifndef _ORDER_H_
#define _ORDER_H_

#include "graph.h"

/**
 * @ingroup pastix_ordering
 * @struct Order - Ordering structure.
 */
struct Order_ {
    pastix_int_t  baseval;   /*< base value used for numbering       */
    pastix_int_t  vertnbr;   /*< Number of vertices                  */
    pastix_int_t  cblknbr;   /*< Number of column blocks             */
    pastix_int_t *permtab;   /*< Permutation array [based]           */
    pastix_int_t *peritab;   /*< Inverse permutation array [based]   */
    pastix_int_t *rangtab;   /*< Column block range array [based,+1] */
    pastix_int_t *treetab;   /*< Partitioning tree [based]           */
};

/*
 * The function prototypes.
 */
int  orderInit (      Order * const ordeptr, pastix_int_t baseval, pastix_int_t cblknbr, pastix_int_t vertnbr,
                      pastix_int_t *perm, pastix_int_t *peri, pastix_int_t *rang, pastix_int_t *tree );
int  orderAlloc(      Order * const ordeptr, pastix_int_t cblknbr, pastix_int_t vertnbr);
void orderExit (      Order * const ordeptr);
void orderBase (      Order * const ordeptr, pastix_int_t baseval);
int  orderCheck(const Order * const ordeptr);

<<<<<<< HEAD
int  orderComputeScotch(   pastix_data_t *pastix_data, const pastix_graph_t *graph );
int  orderComputePTScotch( pastix_data_t *pastix_data, const pastix_graph_t *graph );
int  orderComputeMetis(    pastix_data_t *pastix_data, const pastix_graph_t *graph );
int  orderComputeParMetis( pastix_data_t *pastix_data, const pastix_graph_t *graph );
int  orderComputeOptimal(  pastix_data_t *pastix_data, pastix_int_t n );
=======
int  orderComputeScotch(   pastix_data_t *pastix_data, pastix_graph_t *graph );
int  orderComputePTScotch( pastix_data_t *pastix_data, pastix_graph_t *graph );
int  orderComputeMetis(    pastix_data_t *pastix_data, pastix_graph_t *graph );
int  orderComputeParMetis( pastix_data_t *pastix_data, pastix_graph_t *graph );
>>>>>>> 26345a94

int  orderLoad(       Order * const ordeptr, char *filename );
int  orderSave( const Order * const ordeptr, char *filename );

void orderFindSupernodes( const pastix_graph_t *graph,
                          Order * const ordeptr );

int  orderApplyLevelOrder( Order *ordeptr, pastix_int_t distribution_level );

int  orderAddIsolate( Order              *ordeptr,
                      pastix_int_t        new_n,
                      const pastix_int_t *perm );


#endif /* _ORDER_H_ */
<|MERGE_RESOLUTION|>--- conflicted
+++ resolved
@@ -41,18 +41,11 @@
 void orderBase (      Order * const ordeptr, pastix_int_t baseval);
 int  orderCheck(const Order * const ordeptr);
 
-<<<<<<< HEAD
-int  orderComputeScotch(   pastix_data_t *pastix_data, const pastix_graph_t *graph );
-int  orderComputePTScotch( pastix_data_t *pastix_data, const pastix_graph_t *graph );
-int  orderComputeMetis(    pastix_data_t *pastix_data, const pastix_graph_t *graph );
-int  orderComputeParMetis( pastix_data_t *pastix_data, const pastix_graph_t *graph );
-int  orderComputeOptimal(  pastix_data_t *pastix_data, pastix_int_t n );
-=======
 int  orderComputeScotch(   pastix_data_t *pastix_data, pastix_graph_t *graph );
 int  orderComputePTScotch( pastix_data_t *pastix_data, pastix_graph_t *graph );
 int  orderComputeMetis(    pastix_data_t *pastix_data, pastix_graph_t *graph );
 int  orderComputeParMetis( pastix_data_t *pastix_data, pastix_graph_t *graph );
->>>>>>> 26345a94
+int  orderComputeOptimal(  pastix_data_t *pastix_data, pastix_int_t n );
 
 int  orderLoad(       Order * const ordeptr, char *filename );
 int  orderSave( const Order * const ordeptr, char *filename );
