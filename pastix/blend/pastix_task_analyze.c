--- conflicted
+++ resolved
@@ -117,12 +117,9 @@
 
     blendCtrlExit(&ctrl);
 
-<<<<<<< HEAD
+    symbolPrintStats( pastix_data->symbmtx );
+
     /* Symbol is not used anymore */
-=======
-    symbolPrintStats( pastix_data->symbmtx );
-
->>>>>>> 7f293ff3
     symbolExit(pastix_data->symbmtx);
     memFree_null(pastix_data->symbmtx);
 
